import torch
import torch.nn as nn

from torch import Tensor
from .Archetypes import Flow, Distribution

class Manager(nn.Module):
    """
    Flow manager used to compose the different flows and perform the computations
    """
    def __init__(self, base: Distribution, flows: list[Flow], target: Distribution | None = None):
        """
        Constructor

        Parameters
        ----------
        base
            Base distribution used to sample things out
        flows
            List of the flows used to model the transformation
        target
            Target distribution that you want to approximate
        """
        super().__init__()

        self._base = base
        self._flows = nn.ModuleList(flows)
        self._target = target

    def forward(self, z: Tensor) -> Tensor:
        """
        Override of the torch.nn.Module method

        Apply the transformation on a batch of samples

        Parameters
        ----------
        z
            Batch with all the samples that you want to transform

        Returns
        -------
        Tensor
            Batch with all the transformed samples
        """
        for flow in self._flows:
            z, _ = flow(z)
        return z

    def sample(self, num_sample: int = 1) -> tuple[Tensor, Tensor]:
        r"""
        Sample from the approximated distribution giving the batch of wanted samples and the log probability

        The sample and probabilities are computed using the following known formulas to sample from a flow composed of $N$ transformations:
        .. math::
            \hat{\mathbb{z}} = T_N \circ \dots \circ T_1 (\mathbb{z}), \hspace{2cm} \hat{p}(\hat{\mathbb{z}}) = p(\mathbb{z})\prod_{n=1}^N \abs{\det J_{T_k}(\mathbb{z}_k)}^-1
        where $\mathbb{z}_k$ is the output of the $k$-th transformation

        Parameters
        ----------
        num_sample
            number of samples wanted

        Returns
        -------
        tuple[Tensor, Tensor]
            tuple containing the batch with all the samples and a tensor with the final log probabilities
        """
        z, log_p = self._base(num_sample)
        for flow in self._flows:
            z, log_det = flow(z)
            log_p -= log_det
        return z, log_p

    def log_prob(self, z: Tensor) -> Tensor:
        """
        Compute the log probability of the model

        Parameters
        ----------
        z
            Batch of samples to compute the log probability from

        Returns
        -------
        Tensor
            Log probabilities of the batch of samples
        """
        log_p = torch.zeros(len(z), dtype=z.dtype, device=z.device)
        x = z
        for i in range(len(self._flows) - 1, -1, -1):
            x, log_det = self._flows[i].inverse(x) # pyright: ignore
            log_p += log_det
        log_p += self._base.log_prob(x)
        return log_p

    def forward_kdl(self, z: Tensor) -> Tensor:
        r"""
        Compute the forward KDL divergence of the model

         The forward KDL is a distance inside the space of probability distribution that can be approximated via Monte Carlo sampling as follows:
        .. math::
            L(\mathbb{\theta}) \approx -\frac{1}{M} \sum_{m=1}^M \log q(T^{-1}(\mathbb{z}_m)) + \log \abs{\det J_{T^{-1}}(\mathbb{z}_m)}

        Parameters
        ----------
        z
            Batch with the samples from the target distribution

        Returns
        -------
        Tensor
            Forward KDL loss of the model
        """
        log_p = torch.zeros(z.shape[0], device=z.device)
        x = z
        for i in range(len(self._flows) - 1, -1, -1):
            x, log_det = self._flows[i].inverse(x) # pyright: ignore
            log_p += log_det
        log_p += self._base.log_prob(x)
        return -torch.mean(log_p)

    def reverse_kdl(self, num_sample: int) -> Tensor:
        r"""
        Compute the reverse KDL divergence of the model

        The reverse KDL is a distance inside the space of probability distribution that can be approximated via Monte Carlo sampling as follows:
        .. math::
            L(\mathbb{\theta}) \approx \frac{1}{M} \sum_{m=1}^M \log p(\hat{\mathbb{z}}_m) - \log \hat{p}(\hat{\mathbb{z}}_m)


        Parameters
        ----------
        num_sample
            number of sample to use inside the evaluation of the loss, the more the better.

        Returns
        -------
        Tensor
            Reverse KDL loss

        Raises
        ------
        ValueError:
            If the target distribution is not given the target log probability can't be estimated
        """
        if isinstance(self._target, type(None)):
            raise ValueError("The target distribution needs to be defined to perform reverse KLD measure!")

        z, mlog_p = self._base(num_sample)

        bad = (z[:, 0] > 50) | (z[:, 0] <= 0) | (z[:, 1] <= 0) | (z[:, 1] > 50)
        if bad.any():
            print(z[bad])
            raise RuntimeError("Generation fucked up!")

        for i, flow in enumerate(self._flows):
            z, log_det = flow(z)
            mlog_p -= log_det
<<<<<<< HEAD
 
=======

            if (z[:, 0] > 50).any():
                print(z[z[:, 0] > 50])
                raise RuntimeError(f"Order overshoot from flow {i}!")

            if (z[:, 1] > 50).any():
                print(z[z[:,1] > 50])
                raise RuntimeError(f"Time of flight overshoot from flow {i}!")

            if (z[:, 2:] > z[:, 1:2]).any():
                print(z[(z[:, 2:] > z[:, 1:2]).any(dim=1)])
                raise RuntimeError(f"Phonon time overshoot from flow {i}!")
            
            bad = (z[:, 2::2] > z[:, 3::2]).any(dim=1)
            if bad.any() and i > 6:
                print(z[bad])
                raise RuntimeError(f"Phonon time unordered from flow {i}!")

            bad = torch.isnan(log_det) | torch.isinf(log_det)
            if bad.any():
                print(z[bad])
                raise RuntimeError(f"Log det exploded from flow {i}!")
            
            bad = torch.isnan(mlog_p) | torch.isinf(mlog_p)
            if bad.any():
                print(z[bad])
                print(log_det[bad])
                raise RuntimeError(f"Model prob exploded from flow {i}!")


>>>>>>> c0ce735b
        tlog_p = self._target.log_prob(z)

        return - torch.mean(tlog_p) + torch.mean(mlog_p)<|MERGE_RESOLUTION|>--- conflicted
+++ resolved
@@ -157,9 +157,6 @@
         for i, flow in enumerate(self._flows):
             z, log_det = flow(z)
             mlog_p -= log_det
-<<<<<<< HEAD
- 
-=======
 
             if (z[:, 0] > 50).any():
                 print(z[z[:, 0] > 50])
@@ -189,8 +186,6 @@
                 print(log_det[bad])
                 raise RuntimeError(f"Model prob exploded from flow {i}!")
 
-
->>>>>>> c0ce735b
         tlog_p = self._target.log_prob(z)
 
         return - torch.mean(tlog_p) + torch.mean(mlog_p)